--- conflicted
+++ resolved
@@ -17,14 +17,9 @@
 
 # Bring in new species lists
 
-<<<<<<< HEAD
-sinas_gbif = pd.read_csv(data_dir + "species lists/gbif_matched/sinas_gbif.csv", dtype={"usageKey":str})
-cabi_gbif = pd.read_csv(data_dir + "species lists/gbif_matched/cabi_gbif.csv", dtype={"usageKey":str})
-eppo_gbif = pd.read_csv(data_dir + "species lists/gbif_matched/eppo_gbif.csv", dtype={"usageKey":str})
-daisie_gbif = pd.read_csv(data_dir + "species lists/gbif_matched/daisie_gbif.csv", dtype={"usageKey":str})
-=======
-asfr_gbif = pd.read_csv(
-    data_dir + "species lists/gbif_matched/asfr_gbif.csv", dtype={"usageKey": str}
+
+sinas_gbif = pd.read_csv(
+    data_dir + "species lists/gbif_matched/sinas_gbif.csv", dtype={"usageKey": str}
 )
 cabi_gbif = pd.read_csv(
     data_dir + "species lists/gbif_matched/cabi_gbif.csv", dtype={"usageKey": str}
@@ -35,7 +30,6 @@
 daisie_gbif = pd.read_csv(
     data_dir + "species lists/gbif_matched/daisie_gbif.csv", dtype={"usageKey": str}
 )
->>>>>>> b11fc31d
 
 # Specific row names
 
@@ -167,47 +161,32 @@
 
 # Make the link files
 
-<<<<<<< HEAD
-SINAS_link = invasive_all.loc[
-    invasive_all["taxonSINAS"].notna(), ["usageKey", "taxonSINAS"]
-].reset_index(drop=True).drop_duplicates()
-EPPO_link = invasive_all.loc[
-    invasive_all["codeEPPO"].notna(), ["usageKey", "taxonEPPO", "codeEPPO"]
-].reset_index(drop=True).drop_duplicates()
-CABI_link = invasive_all.loc[
-    invasive_all["codeCABI"].notna(), ["usageKey", "taxonCABI", "codeCABI"]
-].reset_index(drop=True).drop_duplicates()
-DAISIE_link = invasive_all.loc[
-    invasive_all["codeDAISIE"].notna(), ["usageKey", "taxonDAISIE", "codeDAISIE"]
-].reset_index(drop=True).drop_duplicates()
-=======
-ASFR_link = (
-    invasive_all.loc[invasive_all["speciesASFR"].notna(), ["usageKey", "speciesASFR"]]
+SINAS_link = (
+    invasive_all.loc[invasive_all["taxonSINAS"].notna(), ["usageKey", "taxonSINAS"]]
     .reset_index(drop=True)
     .drop_duplicates()
 )
 EPPO_link = (
     invasive_all.loc[
-        invasive_all["codeEPPO"].notna(), ["usageKey", "speciesEPPO", "codeEPPO"]
+        invasive_all["codeEPPO"].notna(), ["usageKey", "taxonEPPO", "codeEPPO"]
     ]
     .reset_index(drop=True)
     .drop_duplicates()
 )
 CABI_link = (
     invasive_all.loc[
-        invasive_all["codeCABI"].notna(), ["usageKey", "speciesCABI", "codeCABI"]
+        invasive_all["codeCABI"].notna(), ["usageKey", "taxonCABI", "codeCABI"]
     ]
     .reset_index(drop=True)
     .drop_duplicates()
 )
 DAISIE_link = (
     invasive_all.loc[
-        invasive_all["codeDAISIE"].notna(), ["usageKey", "speciesDAISIE", "codeDAISIE"]
-    ]
-    .reset_index(drop=True)
-    .drop_duplicates()
-)
->>>>>>> b11fc31d
+        invasive_all["codeDAISIE"].notna(), ["usageKey", "taxonDAISIE", "codeDAISIE"]
+    ]
+    .reset_index(drop=True)
+    .drop_duplicates()
+)
 
 GBIF_backbone = invasive_all[["usageKey"]].drop_duplicates().reset_index(drop=True)
 
@@ -223,15 +202,10 @@
 print("Saved all link files.")
 
 # Replace the GBIF invasive taxonomy backbone file
-<<<<<<< HEAD
 # Last updated: May 2024
-gbif_all = pd.read_csv(data_dir + "species lists/by_database/gbif_all_small.csv", sep='\t')
-=======
-
 gbif_all = pd.read_csv(
     data_dir + "species lists/by_database/gbif_all_small.csv", sep="\t"
 )
->>>>>>> b11fc31d
 
 # Rename taxonKey to usageKey
 
